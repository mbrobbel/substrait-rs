--- conflicted
+++ resolved
@@ -13,15 +13,15 @@
 keywords = ["substrait"]
 build = "build.rs"
 include = [
-  "build.rs",
-  "gen/",
-  "LICENSE",
-  "src/**/*.rs",
-  "substrait/extensions/**/*.yaml",
-  "substrait/LICENSE",
-  "substrait/proto/**/*.proto",
-  "substrait/README.md",
-  "substrait/text/**/*.yaml"
+    "build.rs",
+    "gen/",
+    "LICENSE",
+    "src/**/*.rs",
+    "substrait/extensions/**/*.yaml",
+    "substrait/LICENSE",
+    "substrait/proto/**/*.proto",
+    "substrait/README.md",
+    "substrait/text/**/*.yaml",
 ]
 
 [features]
@@ -29,19 +29,19 @@
 extensions = ["dep:once_cell"]
 full = ["extensions", "parse-full", "parser", "pbjson", "semver"]
 parse = [
-  "dep:hex",
-  "dep:thiserror",
-  "dep:tracing", # todo make this optional
-  "dep:url",
-  "extensions", # todo make this optional? - the parser can just skip it
-  "parse-ureq",
-  "semver"
+    "dep:hex",
+    "dep:thiserror",
+    "dep:tracing",   # todo make this optional
+    "dep:url",
+    "extensions",    # todo make this optional? - the parser can just skip it
+    "parse-ureq",
+    "semver",
 ]
 parse-full = ["parse", "parse-reqwest"]
 # parse-tracing = ["dep:tracing"]
 parse-ureq = ["dep:ureq"] # Add simple extensions uri resolver based on ureq
 parse-reqwest = [
-  "dep:reqwest"
+    "dep:reqwest",
 ] # Add simple extensions uri resolver based on reqwest
 parser = ["dep:anyhow", "dep:clap", "dep:tracing-subscriber", "parse", "pbjson"]
 pbjson = ["dep:pbjson", "dep:pbjson-build", "dep:pbjson-types"]
@@ -54,17 +54,16 @@
 required-features = ["parser"]
 
 [dependencies]
-<<<<<<< HEAD
 anyhow = { version = "1.0.70", optional = true }
 clap = { version = "4.1.13", features = ["derive"], optional = true }
 hex = { version = "0.4.3", optional = true }
 once_cell = { version = "1.17.1", optional = true }
-pbjson = { version = "0.5.1", optional = true }
-pbjson-types = { version = "0.5.1", optional = true }
-prost = "0.11.8"
-prost-types = "0.11.8"
-prost-wkt = { version = "0.4.1", optional = true }
-prost-wkt-types = { version = "0.4.1", optional = true }
+pbjson = { version = "0.6.0", optional = true }
+pbjson-types = { version = "0.6.0", optional = true }
+prost = "0.12.3"
+prost-types = "0.12.3"
+prost-wkt = { version = "0.5.0", optional = true }
+prost-wkt-types = { version = "0.5.0", optional = true }
 reqwest = { version = "0.11.16", features = ["blocking"], optional = true }
 semver = { version = "1.0.17", optional = true }
 serde = { version = "1.0.158", features = ["derive"] }
@@ -77,47 +76,20 @@
 url = { version = "2.3.1", optional = true }
 
 [build-dependencies]
-git2 = { version = "0.17.1", default-features = false }
+git2 = { version = "0.18.2", default-features = false }
 heck = "0.4.1"
-pbjson-build = { version = "0.5.1", optional = true }
+pbjson-build = { version = "0.6.2", optional = true }
 prettyplease = "0.2.4"
-prost-build = { version = "0.11.9", default-features = false }
-prost-types = "0.11.9"
-prost-wkt-build = { version = "0.4.2", optional = true }
+prost-build = { version = "0.12.3", default-features = false }
+prost-types = "0.12.3"
+prost-wkt-build = { version = "0.5.0", optional = true }
 protobuf-src = { version = "1.1.0", optional = true }
 schemars = "0.8.12"
 semver = "1.0.17"
 serde_yaml = "0.9.21"
 syn = "2.0.11"
-typify = "0.0.13"
+typify = "0.0.16"
 walkdir = "2.3.3"
-=======
-pbjson = { version = "0.6.0", optional = true }
-pbjson-types = { version = "0.6.0", optional = true }
-prost = "0.12"
-prost-types = "0.12"
-prost-wkt = { version = "0.5", optional = true }
-prost-wkt-types = { version = "0.5", optional = true }
-semver = { version = "1", optional = true }
-serde = { version = "1", features = ["derive"] }
-serde_json = "1"
-
-[build-dependencies]
-git2 = { version = "0.18.2", default-features = false }
-heck = "0.4"
-pbjson-build = { version = "0.6.2", optional = true }
-prettyplease = "0.2.4"
-prost-build = { version = "0.12", default-features = false }
-prost-types = "0.12"
-prost-wkt-build = { version = "0.5", optional = true }
-protobuf-src = { version = "1", optional = true }
-schemars = "0.8"
-semver = "1"
-serde_yaml = "0.9"
-syn = "2.0.11"
-typify = "0.0.16"
-walkdir = "2"
->>>>>>> d8b73eeb
 
 [dev-dependencies]
 walkdir = "2.3.3"
