# SPDX-License-Identifier: Apache-2.0
[package]
name = "substrait"
version = "0.5.0"
edition = "2021"
rust-version = "1.60"
description = "Cross-Language Serialization for Relational Algebra"
documentation = "https://docs.rs/substrait"
readme = "README.md"
homepage = "https://substrait.io"
repository = "https://github.com/substrait-io/substrait-rs"
license = "Apache-2.0"
keywords = ["substrait"]
build = "build.rs"
include = [
  "LICENSE",
  "build.rs",
  "src/**/*.rs",
  "src/version.in",
  "substrait/LICENSE",
  "substrait/README.md",
  "substrait/extensions/**/*.yaml",
  "substrait/proto/**/*.proto",
  "substrait/text/**/*.yaml",
]

[features]
default = []
pbjson = ["dep:pbjson", "dep:pbjson-build", "dep:pbjson-types"]
protoc = ["dep:protobuf-src"]
serde = ["dep:prost-wkt", "dep:prost-wkt-build", "dep:prost-wkt-types"]
semver = ["dep:semver"]

[dependencies]
pbjson = { version = "0.5", optional = true }
pbjson-types = { version = "0.5", optional = true }
prost = "0.11"
prost-types = "0.11"
<<<<<<< HEAD
prost-wkt = { version = "0.3", optional = true }
prost-wkt-types = { version = "0.3", optional = true }
semver = { version = "1", optional = true }
=======
prost-wkt = { version = "0.4", optional = true }
prost-wkt-types = { version = "0.4", optional = true }
>>>>>>> 749f958a
serde = { version = "1", features = ["derive"] }
serde_json = "1"

[build-dependencies]
gix = { version = "0.42", default-features = false }
heck = "0.4"
pbjson-build = { version = "0.5", optional = true }
prost-build = { version = "0.11", default-features = false }
prost-types = "0.11"
prost-wkt-build = { version = "0.4", optional = true }
protobuf-src = { version = "1", optional = true }
schemars = "0.8"
semver = "1"
serde_yaml = "0.9"
typify = "0.0.10"
walkdir = "2"

[dev-dependencies]
serde_yaml = "0.9"
walkdir = "2"

[package.metadata.docs.rs]
features = ["semver"]
rustdoc-args = ["--cfg", "docsrs"]<|MERGE_RESOLUTION|>--- conflicted
+++ resolved
@@ -36,14 +36,9 @@
 pbjson-types = { version = "0.5", optional = true }
 prost = "0.11"
 prost-types = "0.11"
-<<<<<<< HEAD
-prost-wkt = { version = "0.3", optional = true }
-prost-wkt-types = { version = "0.3", optional = true }
-semver = { version = "1", optional = true }
-=======
 prost-wkt = { version = "0.4", optional = true }
 prost-wkt-types = { version = "0.4", optional = true }
->>>>>>> 749f958a
+semver = { version = "1", optional = true }
 serde = { version = "1", features = ["derive"] }
 serde_json = "1"
 
