--- conflicted
+++ resolved
@@ -65,20 +65,6 @@
 url = { version = "2.3.1", optional = true }
 
 [build-dependencies]
-<<<<<<< HEAD
-gix = { version = "0.42.0", default-features = false }
-heck = "0.4.1"
-pbjson-build = { version = "0.5.1", optional = true }
-prost-build = { version = "0.11.8", default-features = false }
-prost-types = "0.11.8"
-prost-wkt-build = { version = "0.4.1", optional = true }
-protobuf-src = { version = "1.1.0", optional = true }
-schemars = "0.8.12"
-semver = "1.0.17"
-serde_yaml = "0.9.19"
-typify = "0.0.10"
-walkdir = "2.3.3"
-=======
 gix = { version = "0.43", default-features = false }
 heck = "0.4"
 pbjson-build = { version = "0.5", optional = true }
@@ -93,7 +79,6 @@
 syn = "2.0.11"
 typify = "0.0.11"
 walkdir = "2"
->>>>>>> c83e2a75
 
 [dev-dependencies]
 walkdir = "2.3.3"
