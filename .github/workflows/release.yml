# SPDX-License-Identifier: Apache-2.0

name: Release

on:
  push:
    branches:
      - main

permissions:
  actions: write
  contents: write

jobs:
  release:
    name: Release
    runs-on: ubuntu-latest
    concurrency: release
    strategy:
      fail-fast: false
      matrix:
        rust:
          - stable
        feature:
          - full
    steps:
      - uses: actions/checkout@v4
        with:
          fetch-depth: 0
          submodules: recursive
<<<<<<< HEAD
      - uses: actions/cache@v3
        with:
          path: |
            ~/.cargo/bin/
            ~/.cargo/registry/index/
            ~/.cargo/registry/cache/
            ~/.cargo/git/db/
            target/
          key: ${{ runner.os }}-cargo-${{ matrix.rust }}-${{ matrix.feature }}-release-${{ hashFiles('**/Cargo.toml') }}
          restore-keys: |
            ${{ runner.os }}-cargo-${{ matrix.rust }}-${{ matrix.feature }}-release-
            ${{ runner.os }}-cargo-${{ matrix.rust }}-${{ matrix.feature }}-
            ${{ runner.os }}-cargo-${{ matrix.rust }}-
      - uses: dtolnay/rust-toolchain@master
        with:
          toolchain: ${{ matrix.rust }}
      - uses: arduino/setup-protoc@v1
=======
      - uses: dtolnay/rust-toolchain@stable
      - run: cargo install cargo-smart-release --debug --locked
      - uses: arduino/setup-protoc@v3
>>>>>>> d8b73eeb
        with:
          repo-token: ${{ secrets.GITHUB_TOKEN }}
      - run: cargo install cargo-smart-release --locked
      - run: cargo check --features ${{ matrix.feature }}
      - run: cargo changelog --execute substrait
      - run: |
          git config user.name github-actions[bot]
          git config user.email 41898282+github-actions[bot]@users.noreply.github.com
      - env:
          GH_TOKEN: ${{ github.token }}
          CARGO_REGISTRY_TOKEN: ${{ secrets.CRATES_IO_TOKEN }}
        run: |
          cargo smart-release \
            --update-crates-index \
            --allow-fully-generated-changelogs \
            --execute \
            --no-changelog-preview \
            --allow-dirty \
            --verbose \
            substrait<|MERGE_RESOLUTION|>--- conflicted
+++ resolved
@@ -28,7 +28,6 @@
         with:
           fetch-depth: 0
           submodules: recursive
-<<<<<<< HEAD
       - uses: actions/cache@v3
         with:
           path: |
@@ -45,15 +44,10 @@
       - uses: dtolnay/rust-toolchain@master
         with:
           toolchain: ${{ matrix.rust }}
-      - uses: arduino/setup-protoc@v1
-=======
-      - uses: dtolnay/rust-toolchain@stable
-      - run: cargo install cargo-smart-release --debug --locked
       - uses: arduino/setup-protoc@v3
->>>>>>> d8b73eeb
         with:
           repo-token: ${{ secrets.GITHUB_TOKEN }}
-      - run: cargo install cargo-smart-release --locked
+      - run: cargo install cargo-smart-release --debug --locked
       - run: cargo check --features ${{ matrix.feature }}
       - run: cargo changelog --execute substrait
       - run: |
